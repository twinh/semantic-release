import tempy from 'tempy';
import execa from 'execa';
import fileUrl from 'file-url';
import pEachSeries from 'p-each-series';
import gitLogParser from 'git-log-parser';
import getStream from 'get-stream';

/**
 * Commit message informations.
 *
 * @typedef {Object} Commit
 * @property {String} branch The commit branch.
 * @property {String} hash The commit hash.
 * @property {String} message The commit message.
 */

/**
 * Create a temporary git repository.
 * If `withRemote` is `true`, creates a bare repository, initialize it and create a shallow clone. Change the current working directory to the clone root.
 * If `withRemote` is `false`, creates a regular repository and initialize it. Change the current working directory to the repository root.
 *
 * @param {Boolean} withRemote `true` to create a shallow clone of a bare repository.
 * @param {String} [branch='master'] The branch to initialize.
 * @return {String} The path of the clone if `withRemote` is `true`, the path of the repository otherwise.
 */
export async function gitRepo(withRemote, branch = 'master') {
  let cwd = tempy.directory();

  await execa('git', ['init', ...(withRemote ? ['--bare'] : [])], {cwd});

  const repositoryUrl = fileUrl(cwd);
  if (withRemote) {
    await initBareRepo(repositoryUrl, branch);
    cwd = await gitShallowClone(repositoryUrl, branch);
  } else {
    await gitCheckout(branch, true, {cwd});
  }

  await execa('git', ['config', 'commit.gpgsign', false], {cwd});

  return {cwd, repositoryUrl};
}

/**
 * Initialize an existing bare repository:
 * - Clone the repository
 * - Change the current working directory to the clone root
 * - Create a default branch
 * - Create an initial commits
 * - Push to origin
 *
 * @param {String} repositoryUrl The URL of the bare repository.
 * @param {String} [branch='master'] the branch to initialize.
 */
export async function initBareRepo(repositoryUrl, branch = 'master') {
  const cwd = tempy.directory();
  await execa('git', ['clone', '--no-hardlinks', repositoryUrl, cwd], {cwd});
  await gitCheckout(branch, true, {cwd});
  await gitCommits(['Initial commit'], {cwd});
  await execa('git', ['push', repositoryUrl, branch], {cwd});
}

/**
 * Create commits on the current git repository.
 *
 * @param {Array<string>} messages Commit messages.
 * @param {Object} [execaOpts] Options to pass to `execa`.
 *
 * @returns {Array<Commit>} The created commits, in reverse order (to match `git log` order).
 */
export async function gitCommits(messages, execaOpts) {
<<<<<<< HEAD
  await pEachSeries(messages, message =>
    execa.stdout('git', ['commit', '-m', message, '--allow-empty', '--no-gpg-sign'], execaOpts)
=======
  await pReduce(
    messages,
    async (_, message) =>
      (await execa('git', ['commit', '-m', message, '--allow-empty', '--no-gpg-sign'], execaOpts)).stdout
>>>>>>> 9b78ab7c
  );
  return (await gitGetCommits(undefined, execaOpts)).slice(0, messages.length);
}

/**
 * Get the list of parsed commits since a git reference.
 *
 * @param {String} [from] Git reference from which to seach commits.
 * @param {Object} [execaOpts] Options to pass to `execa`.
 *
 * @return {Array<Object>} The list of parsed commits.
 */
export async function gitGetCommits(from, execaOpts) {
  Object.assign(gitLogParser.fields, {hash: 'H', message: 'B', gitTags: 'd', committerDate: {key: 'ci', type: Date}});
  return (await getStream.array(
    gitLogParser.parse({_: `${from ? from + '..' : ''}HEAD`}, {...execaOpts, env: {...process.env, ...execaOpts.env}})
  )).map(commit => {
    commit.message = commit.message.trim();
    commit.gitTags = commit.gitTags.trim();
    return commit;
  });
}

/**
 * Checkout a branch on the current git repository.
 *
 * @param {String} branch Branch name.
 * @param {Boolean} create `true` to create the branch, `false` to checkout an existing branch.
 * @param {Object} [execaOpts] Options to pass to `execa`.
 */
export async function gitCheckout(branch, create = true, execaOpts) {
  await execa('git', create ? ['checkout', '-b', branch] : ['checkout', branch], execaOpts);
}

/**
 * Get the HEAD sha.
 *
 * @param {Object} [execaOpts] Options to pass to `execa`.
 *
 * @return {String} The sha of the head commit in the current git repository.
 */
export async function gitHead(execaOpts) {
  return (await execa('git', ['rev-parse', 'HEAD'], execaOpts)).stdout;
}

/**
 * Create a tag on the head commit in the current git repository.
 *
 * @param {String} tagName The tag name to create.
 * @param {String} [sha] The commit on which to create the tag. If undefined the tag is created on the last commit.
 * @param {Object} [execaOpts] Options to pass to `execa`.
 */
export async function gitTagVersion(tagName, sha, execaOpts) {
  await execa('git', sha ? ['tag', '-f', tagName, sha] : ['tag', tagName], execaOpts);
}

/**
 * Create a shallow clone of a git repository and change the current working directory to the cloned repository root.
 * The shallow will contain a limited number of commit and no tags.
 *
 * @param {String} repositoryUrl The path of the repository to clone.
 * @param {String} [branch='master'] the branch to clone.
 * @param {Number} [depth=1] The number of commit to clone.
 * @return {String} The path of the cloned repository.
 */
export async function gitShallowClone(repositoryUrl, branch = 'master', depth = 1) {
  const cwd = tempy.directory();

  await execa('git', ['clone', '--no-hardlinks', '--no-tags', '-b', branch, '--depth', depth, repositoryUrl, cwd], {
    cwd,
  });
  return cwd;
}

/**
 * Create a git repo with a detached head from another git repository and change the current working directory to the new repository root.
 *
 * @param {String} repositoryUrl The path of the repository to clone.
 * @param {Number} head A commit sha of the remote repo that will become the detached head of the new one.
 * @return {String} The path of the new repository.
 */
export async function gitDetachedHead(repositoryUrl, head) {
  const cwd = tempy.directory();

  await execa('git', ['init'], {cwd});
  await execa('git', ['remote', 'add', 'origin', repositoryUrl], {cwd});
  await execa('git', ['fetch', repositoryUrl], {cwd});
  await execa('git', ['checkout', head], {cwd});
  return cwd;
}

/**
 * Add a new Git configuration.
 *
 * @param {String} name Config name.
 * @param {String} value Config value.
 * @param {Object} [execaOpts] Options to pass to `execa`.
 */
export async function gitAddConfig(name, value, execaOpts) {
  await execa('git', ['config', '--add', name, value], execaOpts);
}

/**
 * Get the first commit sha referenced by the tag `tagName` in the local repository.
 *
 * @param {String} tagName Tag name for which to retrieve the commit sha.
 * @param {Object} [execaOpts] Options to pass to `execa`.
 *
 * @return {String} The sha of the commit associated with `tagName` on the local repository.
 */
export async function gitTagHead(tagName, execaOpts) {
  return (await execa('git', ['rev-list', '-1', tagName], execaOpts)).stdout;
}

/**
 * Get the first commit sha referenced by the tag `tagName` in the remote repository.
 *
 * @param {String} repositoryUrl The repository remote URL.
 * @param {String} tagName The tag name to seach for.
 * @param {Object} [execaOpts] Options to pass to `execa`.
 *
 * @return {String} The sha of the commit associated with `tagName` on the remote repository.
 */
export async function gitRemoteTagHead(repositoryUrl, tagName, execaOpts) {
  return (await execa('git', ['ls-remote', '--tags', repositoryUrl, tagName], execaOpts)).stdout
    .split('\n')
    .filter(tag => Boolean(tag))
    .map(tag => tag.match(/^(\S+)/)[1])[0];
}

/**
 * Get the tag associated with a commit sha.
 *
 * @param {String} gitHead The commit sha for which to retrieve the associated tag.
 * @param {Object} [execaOpts] Options to pass to `execa`.
 *
 * @return {String} The tag associatedwith the sha in parameter or `null`.
 */
export async function gitCommitTag(gitHead, execaOpts) {
  return (await execa('git', ['describe', '--tags', '--exact-match', gitHead], execaOpts)).stdout;
}

/**
 * Push to the remote repository.
 *
 * @param {String} repositoryUrl The remote repository URL.
 * @param {String} branch The branch to push.
 * @param {Object} [execaOpts] Options to pass to `execa`.
 *
 * @throws {Error} if the push failed.
 */
export async function gitPush(repositoryUrl = 'origin', branch = 'master', execaOpts) {
  await execa('git', ['push', '--tags', repositoryUrl, `HEAD:${branch}`], execaOpts);
}

/**
 * Merge a branch into the current one with `git merge`.
 *
 * @param {String} ref The ref to merge.
 * @param {Object} [execaOpts] Options to pass to `execa`.
 */
export async function merge(ref, execaOpts) {
  await execa('git', ['merge', '--no-ff', ref], execaOpts);
}

/**
 * Merge a branch into the current one with `git merge --ff`.
 *
 * @param {String} ref The ref to merge.
 * @param {Object} [execaOpts] Options to pass to `execa`.
 */
export async function mergeFf(ref, execaOpts) {
  await execa('git', ['merge', '--ff', ref], execaOpts);
}

/**
 * Merge a branch into the current one with `git rebase`.
 *
 * @param {String} ref The ref to merge.
 * @param {Object} [execaOpts] Options to pass to `execa`.
 */
export async function rebase(ref, execaOpts) {
  await execa('git', ['rebase', ref], execaOpts);
}

export async function changeAuthor(sha, execaOpts) {
  await execa(
    'git',
    [
      'filter-branch',
      '-f',
      '--env-filter',
      `if [[ "$GIT_COMMIT" = "${sha}" ]]; then export GIT_COMMITTER_NAME="New Author" GIT_COMMITTER_EMAIL="author@test.com"; fi`,
    ],
    execaOpts
  );
}<|MERGE_RESOLUTION|>--- conflicted
+++ resolved
@@ -69,15 +69,9 @@
  * @returns {Array<Commit>} The created commits, in reverse order (to match `git log` order).
  */
 export async function gitCommits(messages, execaOpts) {
-<<<<<<< HEAD
-  await pEachSeries(messages, message =>
-    execa.stdout('git', ['commit', '-m', message, '--allow-empty', '--no-gpg-sign'], execaOpts)
-=======
-  await pReduce(
+  await pEachSeries(
     messages,
-    async (_, message) =>
-      (await execa('git', ['commit', '-m', message, '--allow-empty', '--no-gpg-sign'], execaOpts)).stdout
->>>>>>> 9b78ab7c
+    async message => (await execa('git', ['commit', '-m', message, '--allow-empty', '--no-gpg-sign'], execaOpts)).stdout
   );
   return (await gitGetCommits(undefined, execaOpts)).slice(0, messages.length);
 }
