const {parse, format} = require('url'); // eslint-disable-line node/no-deprecated-api
const {isNil} = require('lodash');
const hostedGitInfo = require('hosted-git-info');
const {verifyAuth} = require('./git');

/**
 * Determine the the git repository URL to use to push, either:
 * - The `repositoryUrl` as is if allowed to push
 * - The `repositoryUrl` converted to `https` or `http` with Basic Authentication
 *
 * In addition, expand shortcut URLs (`owner/repo` => `https://github.com/owner/repo.git`) and transform `git+https` / `git+http` URLs to `https` / `http`.
 *
 * @param {Object} context semantic-release context.
 *
 * @return {String} The formatted Git repository URL.
 */
module.exports = async ({cwd, env, branch, options: {repositoryUrl}}) => {
  const GIT_TOKENS = {
    GIT_CREDENTIALS: undefined,
    GH_TOKEN: undefined,
    // GitHub Actions require the "x-access-token:" prefix for git access
    // https://developer.github.com/apps/building-github-apps/authenticating-with-github-apps/#http-based-git-access-by-an-installation
    GITHUB_TOKEN: isNil(env.GITHUB_ACTION) ? undefined : 'x-access-token:',
    GL_TOKEN: 'gitlab-ci-token:',
    GITLAB_TOKEN: 'gitlab-ci-token:',
    BB_TOKEN: 'x-token-auth:',
    BITBUCKET_TOKEN: 'x-token-auth:',
  };

  const info = hostedGitInfo.fromUrl(repositoryUrl, {noGitPlus: true});
  const {protocol, ...parsed} = parse(repositoryUrl);

  if (info && info.getDefaultRepresentation() === 'shortcut') {
    // Expand shorthand URLs (such as `owner/repo` or `gitlab:owner/repo`)
    repositoryUrl = info.https();
  } else if (protocol && protocol.includes('http')) {
    // Replace `git+https` and `git+http` with `https` or `http`
    repositoryUrl = format({...parsed, protocol: protocol.includes('https') ? 'https' : 'http', href: null});
  }

  // Test if push is allowed without transforming the URL (e.g. is ssh keys are set up)
  try {
<<<<<<< HEAD
    await verifyAuth(repositoryUrl, branch.name, {cwd, env});
  } catch (error) {
=======
    await verifyAuth(repositoryUrl, branch, {cwd, env});
  } catch (_) {
>>>>>>> 9eaf9552
    const envVar = Object.keys(GIT_TOKENS).find(envVar => !isNil(env[envVar]));
    const gitCredentials = `${GIT_TOKENS[envVar] || ''}${env[envVar] || ''}`;

    if (gitCredentials) {
      // If credentials are set via environment variables, convert the URL to http/https and add basic auth, otherwise return `repositoryUrl` as is
      const [match, auth, host, path] = /^(?!.+:\/\/)(?:(.*)@)?(.*?):(.*)$/.exec(repositoryUrl) || [];
      const {port, hostname, ...parsed} = parse(
        match ? `ssh://${auth ? `${auth}@` : ''}${host}/${path}` : repositoryUrl
      );

      return format({
        ...parsed,
        auth: gitCredentials,
        host: `${hostname}${protocol === 'ssh:' ? '' : port ? `:${port}` : ''}`,
        protocol: protocol && /http[^s]/.test(protocol) ? 'http' : 'https',
      });
    }
  }

  return repositoryUrl;
};<|MERGE_RESOLUTION|>--- conflicted
+++ resolved
@@ -40,13 +40,8 @@
 
   // Test if push is allowed without transforming the URL (e.g. is ssh keys are set up)
   try {
-<<<<<<< HEAD
     await verifyAuth(repositoryUrl, branch.name, {cwd, env});
-  } catch (error) {
-=======
-    await verifyAuth(repositoryUrl, branch, {cwd, env});
   } catch (_) {
->>>>>>> 9eaf9552
     const envVar = Object.keys(GIT_TOKENS).find(envVar => !isNil(env[envVar]));
     const gitCredentials = `${GIT_TOKENS[envVar] || ''}${env[envVar] || ''}`;
 
